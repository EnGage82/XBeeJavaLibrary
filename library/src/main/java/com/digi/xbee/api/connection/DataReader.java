--- conflicted
+++ resolved
@@ -74,11 +74,8 @@
 	
 	private XBeePacketParser parser;
 	
-<<<<<<< HEAD
-=======
 	private XBeePacketsQueue xbeePacketsQueue;
 	
->>>>>>> 97f112d1
 	private XBeeDevice xbeeDevice;
 	
 	/**
@@ -336,12 +333,8 @@
 		if (apiType == null)
 			return;
 		
-<<<<<<< HEAD
-		String address = null;
+		RemoteXBeeDevice remoteDevice = null;
 		RemoteXBeeDevice remoteXBeeDevice = null;
-=======
-		RemoteXBeeDevice remoteDevice = null;
->>>>>>> 97f112d1
 		byte[] data = null;
 		
 		switch(apiType) {
@@ -350,38 +343,19 @@
 			// TODO: This should be replaced when the Network is implemented.
 			remoteDevice = new RemoteXBeeDevice(xbeeDevice, receivePacket.get64bitSourceAddress());
 			data = receivePacket.getRFData();
-<<<<<<< HEAD
-			isBroadcastData = ByteUtils.isBitEnabled(receivePacket.getReceiveOptions(), 1);
-			// Notify that serial data was received to the corresponding listeners.
-			notifySerialDataReceived(address, data, isBroadcastData);
-=======
->>>>>>> 97f112d1
 			break;
 		case RX_64:
 			RX64Packet rx64Packet = (RX64Packet)apiPacket;
 			// TODO: This should be replaced when the Network is implemented.
 			remoteDevice = new RemoteXBeeDevice(xbeeDevice, rx64Packet.get64bitSourceAddress());
 			data = rx64Packet.getRFData();
-<<<<<<< HEAD
-			if (ByteUtils.isBitEnabled(rx64Packet.getReceiveOptions(), 1)
-					|| ByteUtils.isBitEnabled(rx64Packet.getReceiveOptions(), 2))
-				isBroadcastData = true;
-			// Notify that serial data was received to the corresponding listeners.
-			notifySerialDataReceived(address, data, isBroadcastData);
-=======
->>>>>>> 97f112d1
 			break;
 		case RX_16:
 			RX16Packet rx16Packet = (RX16Packet)apiPacket;
 			// TODO: This should be replaced when the Network is implemented.
 			remoteDevice = new RemoteRaw802Device(xbeeDevice, rx16Packet.get16bitSourceAddress());
 			data = rx16Packet.getRFData();
-<<<<<<< HEAD
-			if (ByteUtils.isBitEnabled(rx16Packet.getReceiveOptions(), 1)
-					|| ByteUtils.isBitEnabled(rx16Packet.getReceiveOptions(), 2))
-				isBroadcastData = true;
-			// Notify that serial data was received to the corresponding listeners.
-			notifySerialDataReceived(address, data, isBroadcastData);
+
 			break;
 		case IO_DATA_SAMPLE_RX_INDICATOR:
 			IODataSampleRxIndicatorPacket ioSamplePacket = (IODataSampleRxIndicatorPacket)apiPacket;
@@ -400,23 +374,17 @@
 			remoteXBeeDevice = new RemoteRaw802Device(xbeeDevice, rx16IOPacket.get16bitSourceAddress());
 			// Notify that IO sample was received to the corresponding listeners.
 			notifyIOSampleReceived(remoteXBeeDevice, rx16IOPacket.getIOSample());
-=======
->>>>>>> 97f112d1
 			break;
 		default:
 			break;
 		}
-<<<<<<< HEAD
-=======
 		
 		// TODO: The remote XBee device should be retrieved from the XBee Network (contained 
 		// in the xbeeDevice variable). If the network does not contain such remote device, 
 		// then it should be instantiated and added there.
 		
-		// Notify that serial data was received to the corresponding listeners.
 		if (remoteDevice != null && data != null)
 			notifySerialDataReceived(new XBeeMessage(remoteDevice, data, apiPacket.isBroadcast()));
->>>>>>> 97f112d1
 	}
 	
 	/**
