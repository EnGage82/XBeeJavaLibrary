/**
 * Copyright (c) 2014-2015 Digi International Inc.,
 * All rights not expressly granted are reserved.
 *
 * This Source Code Form is subject to the terms of the Mozilla Public
 * License, v. 2.0. If a copy of the MPL was not distributed with this file,
 * You can obtain one at http://mozilla.org/MPL/2.0/.
 *
 * Digi International Inc. 11001 Bren Road East, Minnetonka, MN 55343
 * =======================================================================
 */
package com.digi.xbee.api.packet;

import java.io.ByteArrayOutputStream;
import java.io.IOException;
import java.util.Arrays;
import java.util.LinkedHashMap;

import org.slf4j.Logger;
import org.slf4j.LoggerFactory;

import com.digi.xbee.api.utils.HexUtils;

/**
 * This class represents a basic and Generic XBee packet where the payload is
 * set as a byte array without a defined structure.
 * 
 * @see XBeeAPIPacket
 */
public class GenericXBeePacket extends XBeeAPIPacket {
	
	// Constants.
	private static final int MIN_API_PAYLOAD_LENGTH = 1; // 1 (Frame type)
	
	// Variables.
	private byte[] rfData;
	
	private Logger logger;
	
	/**
	 * Creates a new {@code GenericXBeePacket} from the given payload.
	 * 
	 * @param payload The API frame payload. It must start with the frame type 
	 *                corresponding to a Generic packet ({@code 0xFF}).
	 *                The byte array must be in {@code OperatingMode.API} mode.
	 * 
	 * @return Parsed Generic packet.
	 * 
	 * @throws IllegalArgumentException if {@code payload[0] != APIFrameType.GENERIC.getValue()} or
	 *                                  if {@code payload.length < }{@value #MIN_API_PAYLOAD_LENGTH}.
	 * @throws NullPointerException if {@code payload == null}.
	 */
	public static GenericXBeePacket createPacket(byte[] payload) {
		if (payload == null)
			throw new NullPointerException("Generic packet payload cannot be null.");
		
		// 1 (Frame type)
		if (payload.length < MIN_API_PAYLOAD_LENGTH)
			throw new IllegalArgumentException("Incomplete Generic packet.");
		
		if ((payload[0] & 0xFF) != APIFrameType.GENERIC.getValue())
			throw new IllegalArgumentException("Payload is not a Generic packet.");
		
		// payload[0] is the frame type.
		int index = 1;
		
		byte[] commandData = null;
		if (index < payload.length)
			commandData = Arrays.copyOfRange(payload, index, payload.length);
		
		return new GenericXBeePacket(commandData);
	}
	
	/**
	 * Class constructor. Instantiates an XBee packet with the given packet 
	 * data.
	 * 
	 * @param rfData The XBee RF Data.
	 */
	public GenericXBeePacket(byte[] rfData) {
		super(APIFrameType.GENERIC);
		if (rfData != null)
			this.rfData = rfData.clone();
		else
			this.rfData = null;
		this.logger = LoggerFactory.getLogger(GenericXBeePacket.class);
	}
	
	/*
	 * (non-Javadoc)
	 * @see com.digi.xbee.api.packet.XBeeAPIPacket#getAPIPacketSpecificData()
	 */
	@Override
	protected byte[] getAPIPacketSpecificData() {
		ByteArrayOutputStream data = new ByteArrayOutputStream();
		try {
			if (rfData != null)
				data.write(rfData);
		} catch (IOException e) {
			logger.error(e.getMessage(), e);
		}
		return data.toByteArray();
	}
	
	/*
	 * (non-Javadoc)
	 * @see com.digi.xbee.api.packet.XBeeAPIPacket#needsAPIFrameID()
	 */
	@Override
	public boolean needsAPIFrameID() {
		return false;
	}
	
	/**
	 * Sets the XBee RF Data.
	 * 
	 * @param rfData The new XBee RF Data.
	 */
	public void setRFData(byte[] rfData) {
<<<<<<< HEAD
		if (rfData != null)
			this.rfData = rfData.clone();
		else
			this.rfData = null;
=======
		if (rfData == null)
			this.rfData = null;
		else
			this.rfData = Arrays.copyOf(rfData, rfData.length);
>>>>>>> 14b24e47
	}
	
	/**
	 * Returns the XBee RF Data of the packet.
	 * 
	 * @return The RF Data.
	 */
	public byte[] getRFData() {
<<<<<<< HEAD
		if (rfData != null)
			return rfData.clone();
		return null;
=======
		if (rfData == null)
			return null;
		return Arrays.copyOf(rfData, rfData.length);
>>>>>>> 14b24e47
	}
	
	/*
	 * (non-Javadoc)
	 * @see com.digi.xbee.api.packet.XBeeAPIPacket#isBroadcast()
	 */
	@Override
	public boolean isBroadcast() {
		return false;
	}
	
	/*
	 * (non-Javadoc)
	 * @see com.digi.xbee.api.packet.XBeeAPIPacket#getAPIPacketParameters()
	 */
	@Override
	protected LinkedHashMap<String, String> getAPIPacketParameters() {
		LinkedHashMap<String, String> parameters = new LinkedHashMap<String, String>();
		if (rfData != null)
			parameters.put("RF Data", HexUtils.prettyHexString(HexUtils.byteArrayToHexString(rfData)));
		return parameters;
	}
}<|MERGE_RESOLUTION|>--- conflicted
+++ resolved
@@ -117,17 +117,10 @@
 	 * @param rfData The new XBee RF Data.
 	 */
 	public void setRFData(byte[] rfData) {
-<<<<<<< HEAD
-		if (rfData != null)
-			this.rfData = rfData.clone();
-		else
-			this.rfData = null;
-=======
 		if (rfData == null)
 			this.rfData = null;
 		else
 			this.rfData = Arrays.copyOf(rfData, rfData.length);
->>>>>>> 14b24e47
 	}
 	
 	/**
@@ -136,15 +129,9 @@
 	 * @return The RF Data.
 	 */
 	public byte[] getRFData() {
-<<<<<<< HEAD
-		if (rfData != null)
-			return rfData.clone();
-		return null;
-=======
 		if (rfData == null)
 			return null;
 		return Arrays.copyOf(rfData, rfData.length);
->>>>>>> 14b24e47
 	}
 	
 	/*
