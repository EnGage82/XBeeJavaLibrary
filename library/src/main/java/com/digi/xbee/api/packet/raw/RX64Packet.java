/**
 * Copyright (c) 2014-2015 Digi International Inc.,
 * All rights not expressly granted are reserved.
 *
 * This Source Code Form is subject to the terms of the Mozilla Public
 * License, v. 2.0. If a copy of the MPL was not distributed with this file,
 * You can obtain one at http://mozilla.org/MPL/2.0/.
 *
 * Digi International Inc. 11001 Bren Road East, Minnetonka, MN 55343
 * =======================================================================
 */
package com.digi.xbee.api.packet.raw;

import java.io.ByteArrayOutputStream;
import java.io.IOException;
import java.util.Arrays;
import java.util.LinkedHashMap;

import org.slf4j.Logger;
import org.slf4j.LoggerFactory;

import com.digi.xbee.api.models.XBee64BitAddress;
import com.digi.xbee.api.packet.XBeeAPIPacket;
import com.digi.xbee.api.packet.APIFrameType;
import com.digi.xbee.api.utils.ByteUtils;
import com.digi.xbee.api.utils.HexUtils;

/**
 * This class represents an RX (Receive) 64 Request packet. Packet is built 
 * using the parameters of the constructor or providing a valid API payload.
 * 
 * <p>When the module receives an RF packet, it is sent out the UART using 
 * this message type.</p>
 * 
 * <p>This packet is the response to TX (transmit) 64 Request packets.</p>
 * 
 * @see TX64Packet
 * @see com.digi.xbee.api.packet.XBeeAPIPacket
 *
 */
public class RX64Packet extends XBeeAPIPacket {

	// Constants.
	private static final int MIN_API_PAYLOAD_LENGTH = 11; // 1 (Frame type) + 8 (64-bit address) + 1 (signal strength) + 1 (receive options)
	
	// Variables.
	private final XBee64BitAddress sourceAddress64;
	
	private final int rssi;
	private final int receiveOptions;
	
	private byte[] rfData;
	
	private Logger logger;
	
	/**
	 * Creates a new {@code RX64Packet} object from the given payload.
	 * 
	 * @param payload The API frame payload. It must start with the frame type 
	 *                corresponding to a RX64 packet ({@code 0x80}).
	 *                The byte array must be in {@code OperatingMode.API} mode.
	 * 
	 * @return Parsed RX 64 packet.
	 * 
	 * @throws IllegalArgumentException if {@code payload[0] != APIFrameType.RX_64.getValue()} or
	 *                                  if {@code payload.length < }{@value #MIN_API_PAYLOAD_LENGTH} or
	 *                                  if {@code rssi < 0} or
	 *                                  if {@code rssi > 100} or
	 *                                  if {@code receiveOptions < 0} or
	 *                                  if {@code receiveOptions > 255}.
	 * @throws NullPointerException if {@code payload == null}.
	 */
	public static RX64Packet createPacket(byte[] payload) {
		if (payload == null)
			throw new NullPointerException("RX64 packet payload cannot be null.");
		
		// 1 (Frame type) + 8 (64-bit address) + 1 (signal strength) + 1 (receive options)
		if (payload.length < MIN_API_PAYLOAD_LENGTH)
			throw new IllegalArgumentException("Incomplete RX64 packet.");
		
		if ((payload[0] & 0xFF) != APIFrameType.RX_64.getValue())
			throw new IllegalArgumentException("Payload is not a RX64 packet.");
		
		// payload[0] is the frame type.
		int index = 1;
		
		// 8 bytes of 64-bit address.
		XBee64BitAddress sourceAddress64 = new XBee64BitAddress(Arrays.copyOfRange(payload, index, index + 8));
		index = index + 8;
		
		// Signal strength byte.
		int signalStrength = payload[index] & 0xFF;
		index = index + 1;
		
		// Receive options byte.
		int receiveOptions = payload[index] & 0xFF;
		index = index + 1;
		
		// Get data.
		byte[] data = null;
		if (index < payload.length)
			data = Arrays.copyOfRange(payload, index, payload.length);
		
		return new RX64Packet(sourceAddress64, signalStrength, receiveOptions, data);
	}
	
	/**
	 * Class constructor. Instantiates a new {@code RX64Packet} object with
	 * the given parameters.
	 * 
	 * @param sourceAddress64 64-bit address of the sender.
	 * @param rssi Received signal strength indicator.
	 * @param receiveOptions Bitfield indicating the receive options.
	 * @param rfData Received RF data.
	 * 
	 * @throws IllegalArgumentException if {@code rssi < 0} or
	 *                                  if {@code rssi > 100} or
	 *                                  if {@code receiveOptions < 0} or
	 *                                  if {@code receiveOptions > 255}.
	 * @throws NullPointerException if {@code sourceAddress64 == null}.
	 * 
	 * @see com.digi.xbee.api.models.XBeeReceiveOptions
	 * @see com.digi.xbee.api.models.XBee64BitAddress
	 */
	public RX64Packet(XBee64BitAddress sourceAddress64, int rssi, int receiveOptions, byte[] rfData) {
		super(APIFrameType.RX_64);
		
		if (sourceAddress64 == null)
			throw new NullPointerException("64-bit source address cannot be null.");
		if (rssi < 0 || rssi > 100)
			throw new IllegalArgumentException("RSSI value must be between 0 and 100.");
		if (receiveOptions < 0 || receiveOptions > 255)
			throw new IllegalArgumentException("Receive options value must be between 0 and 255.");
		
		this.sourceAddress64 = sourceAddress64;
		this.rssi = rssi;
		this.receiveOptions = receiveOptions;
		if (rfData != null)
			this.rfData = rfData.clone();
		else
			this.rfData = null;
		this.logger = LoggerFactory.getLogger(RX64Packet.class);
	}
	
	/*
	 * (non-Javadoc)
	 * @see com.digi.xbee.api.packet.XBeeAPIPacket#getAPIPacketSpecificData()
	 */
	@Override
	protected byte[] getAPIPacketSpecificData() {
		ByteArrayOutputStream os = new ByteArrayOutputStream();
		try {
			os.write(sourceAddress64.getValue());
			os.write(rssi);
			os.write(receiveOptions);
			if (rfData != null)
				os.write(rfData);
		} catch (IOException e) {
			logger.error(e.getMessage(), e);
		}
		return os.toByteArray();
	}
	
	/*
	 * (non-Javadoc)
	 * @see com.digi.xbee.api.packet.XBeeAPIPacket#needsAPIFrameID()
	 */
	@Override
	public boolean needsAPIFrameID() {
		return false;
	}
	
	/*
	 * (non-Javadoc)
	 * @see com.digi.xbee.api.packet.XBeeAPIPacket#isBroadcast()
	 */
	@Override
	public boolean isBroadcast() {
		return ByteUtils.isBitEnabled(getReceiveOptions(), 1)
				|| ByteUtils.isBitEnabled(getReceiveOptions(), 2);
	}
	
	/**
	 * Returns the 64-bit sender/source address. 
	 * 
	 * @return The 64-bit sender/source address.
	 * 
	 * @see com.digi.xbee.api.models.XBee64BitAddress
	 */
	public XBee64BitAddress get64bitSourceAddress() {
		return sourceAddress64;
	}
	
	/**
	 * Returns the Received Signal Strength Indicator (RSSI).
	 * 
	 * @return The Received Signal Strength Indicator (RSSI).
	 */
	public int getRSSI() {
		return rssi;
	}
	
	/**
	 * Returns the receive options bitfield.
	 * 
	 * @return Receive options bitfield.
	 * 
	 * @see com.digi.xbee.api.models.XBeeReceiveOptions
	 */
	public int getReceiveOptions() {
		return receiveOptions;
	}
	
	/**
	 * Sets the received RF data.
	 * 
	 * @param rfData Received RF data.
	 */
	public void setRFData(byte[] rfData) {
<<<<<<< HEAD
		if (rfData != null)
			this.rfData = rfData.clone();
		else
			this.rfData = null;
=======
		if (rfData == null)
			this.rfData = null;
		else
			this.rfData = Arrays.copyOf(rfData, rfData.length);
>>>>>>> 14b24e47
	}
	
	/**
	 * Returns the received RF data.
	 * 
	 * @return Received RF data.
	 */
	public byte[] getRFData() {
<<<<<<< HEAD
		if (rfData != null)
			return rfData.clone();
		return null;
=======
		if (rfData == null)
			return null;
		return Arrays.copyOf(rfData, rfData.length);
>>>>>>> 14b24e47
	}
	
	/*
	 * (non-Javadoc)
	 * @see com.digi.xbee.api.packet.XBeeAPIPacket#getAPIPacketParameters()
	 */
	@Override
	public LinkedHashMap<String, String> getAPIPacketParameters() {
		LinkedHashMap<String, String> parameters = new LinkedHashMap<String, String>();
		parameters.put("64-bit source address", HexUtils.prettyHexString(sourceAddress64.toString()));
		parameters.put("RSSI", HexUtils.prettyHexString(HexUtils.integerToHexString(rssi, 1)));
		parameters.put("Options", HexUtils.prettyHexString(HexUtils.integerToHexString(receiveOptions, 1)));
		if (rfData != null)
			parameters.put("RF data", HexUtils.prettyHexString(HexUtils.byteArrayToHexString(rfData)));
		return parameters;
	}
}<|MERGE_RESOLUTION|>--- conflicted
+++ resolved
@@ -217,17 +217,10 @@
 	 * @param rfData Received RF data.
 	 */
 	public void setRFData(byte[] rfData) {
-<<<<<<< HEAD
-		if (rfData != null)
-			this.rfData = rfData.clone();
-		else
-			this.rfData = null;
-=======
 		if (rfData == null)
 			this.rfData = null;
 		else
 			this.rfData = Arrays.copyOf(rfData, rfData.length);
->>>>>>> 14b24e47
 	}
 	
 	/**
@@ -236,15 +229,9 @@
 	 * @return Received RF data.
 	 */
 	public byte[] getRFData() {
-<<<<<<< HEAD
-		if (rfData != null)
-			return rfData.clone();
-		return null;
-=======
 		if (rfData == null)
 			return null;
 		return Arrays.copyOf(rfData, rfData.length);
->>>>>>> 14b24e47
 	}
 	
 	/*
