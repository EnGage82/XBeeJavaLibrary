--- conflicted
+++ resolved
@@ -1892,12 +1892,6 @@
 			throw new ATCommandException(response.getResponseStatus());
 	}
 	
-<<<<<<< HEAD
-	/*
-	 * (non-Javadoc)
-	 * @see java.lang.Object#toString()
-	 */
-=======
 	/**
 	 * Retrieves the latest IO packet and returns its value.
 	 * 
@@ -1964,7 +1958,10 @@
 		}
 	};
 	
->>>>>>> 5a4db57d
+	/*
+	 * (non-Javadoc)
+	 * @see java.lang.Object#toString()
+	 */
 	@Override
 	public String toString() {
 		return connectionInterface.toString();
