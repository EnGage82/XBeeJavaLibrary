/**
 * Copyright (c) 2014 Digi International Inc.,
 * All rights not expressly granted are reserved.
 *
 * This Source Code Form is subject to the terms of the Mozilla Public
 * License, v. 2.0. If a copy of the MPL was not distributed with this file,
 * You can obtain one at http://mozilla.org/MPL/2.0/.
 *
 * Digi International Inc. 11001 Bren Road East, Minnetonka, MN 55343
 * =======================================================================
 */
package com.digi.xbee.api.models;

/**
 * This class lists all the possible options that can be set while transmitting 
 * an XBee data packet.
 * 
 * <p>The transmit options are usually set as a bitfield meaning that the 
 * options can be combined using the '|' operand.</p>
 */
public class XBeeTransmitOptions {

	/**
	 * No special transmit options (value: {@value}).
	 */
	public static final int NONE = 0x00;
	
	/**
	 * Disables acknowledgments on all unicasts (value: {@value}).
	 * 
	 * <p>Only valid for DigiMesh, 802.15.4 and Point-to-multipoint protocols.</p>
	 */
	public static final int DISABLE_ACK = 0x01;
	
	/**
<<<<<<< HEAD
	 * Disables the retries and router repair in the frame (value: {@value}).
	 * 
	 * <p>Only valid for ZigBee protocol.</p>
	 */
	public static final int DISABLE_RETRIES_AND_REPAIR = 0x01;
	
	/**
	 * Doesn't attempt Route Discovery (value: {@value}).
	 * 
	 * <p>Disables Route Discovery on all DigiMesh unicasts.</p>
	 * 
	 * <p>Only valid for DigiMesh protocol.</p>
	 */
	public static final int DONT_ATTEMPT_RD = 0x02;
=======
	 * Applies changes in the remote device. If this option is
	 * not set, an AC command must be sent before changes will take effect.
	 */
	public final static int APPLY_CHANGES = 0x02;
>>>>>>> 2ff7149e
	
	/**
	 * Sends packet with broadcast {@code PAN ID}. Packet will be sent to all 
	 * devices in the same channel ignoring the {@code PAN ID} (value: {@value}).
	 * 
	 * <p>It cannot be combined with other options.</p>
	 * 
	 * <p>Only valid for 802.15.4 XBee protocol.</p>
	 */
	public static final int USE_BROADCAST_PAN_ID = 0x04;
	
	/**
	 * Enables unicast NACK messages (value: {@value}).
	 * 
	 * <p>NACK message is enabled on the packet.</p>
	 * 
	 * <p>Only valid for DigiMesh 868/900 protocol.</p>
	 */
	public static final int ENABLE_UNICAST_NACK = 0x04;
	
	/**
	 * Enables unicast trace route messages (value: {@value}).
	 * 
	 * <p>Trace route is enabled on the packets.</p>
	 * 
	 * <p>Only valid for DigiMesh 868/900 protocol.</p>
	 */
	public static final int ENABLE_UNICAST_TRACE_ROUTE = 0x04;
	
	/**
	 * Enables APS encryption, only if {@code EE=1} (value: {@value}).
	 * 
	 * <p>Enabling APS encryption decreases the maximum number of RF payload 
	 * bytes by 4 (below the value reported by {@code NP}).</p>
	 * 
	 * <p>Only valid for ZigBee XBee protocol.</p>
	 */
	public static final int ENABLE_APS_ENCRYPTION = 0x20;
	
	/**
	 * Uses the extended transmission timeout (value: {@value}).
	 * 
	 * <p>Setting the extended timeout bit causes the stack to set the extended 
	 * transmission timeout for the destination address.</p>
	 * 
	 * <p>Only valid for ZigBee XBee protocol.</p>
	 */
	public static final int USE_EXTENDED_TIMEOUT = 0x40;
	
	/**
	 * Transmission is performed using point-to-multipoint mode (value: {@value}).
	 * 
	 * <p>Only valid for DigiMesh 868/900 and Point-to-multipoint 868/900 protocols.</p>
	 */
	public static final int POINT_MULTIPOINT_MODE = 0x40;
	
	/**
	 * Transmission is performed using repeater mode (value: {@value}).
	 * 
	 * <p>Only valid for DigiMesh 868/900 and Point-to-multipoint 868/900 protocols.</p>
	 */
	public static final int REPEATER_MODE = 0x80;
	
	/**
	 * Transmission is performed using DigiMesh mode (value: {@value}).
	 * 
	 * <p>Only valid for DigiMesh 868/900 and Point-to-multipoint 868/900 protocols.</p>
	 */
	public static final int DIGIMESH_MODE = 0xC0;
}<|MERGE_RESOLUTION|>--- conflicted
+++ resolved
@@ -33,7 +33,6 @@
 	public static final int DISABLE_ACK = 0x01;
 	
 	/**
-<<<<<<< HEAD
 	 * Disables the retries and router repair in the frame (value: {@value}).
 	 * 
 	 * <p>Only valid for ZigBee protocol.</p>
@@ -48,12 +47,6 @@
 	 * <p>Only valid for DigiMesh protocol.</p>
 	 */
 	public static final int DONT_ATTEMPT_RD = 0x02;
-=======
-	 * Applies changes in the remote device. If this option is
-	 * not set, an AC command must be sent before changes will take effect.
-	 */
-	public final static int APPLY_CHANGES = 0x02;
->>>>>>> 2ff7149e
 	
 	/**
 	 * Sends packet with broadcast {@code PAN ID}. Packet will be sent to all 
